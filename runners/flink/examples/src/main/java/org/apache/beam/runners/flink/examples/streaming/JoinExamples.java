/*
 * Licensed to the Apache Software Foundation (ASF) under one
 * or more contributor license agreements.  See the NOTICE file
 * distributed with this work for additional information
 * regarding copyright ownership.  The ASF licenses this file
 * to you under the Apache License, Version 2.0 (the
 * "License"); you may not use this file except in compliance
 * with the License.  You may obtain a copy of the License at
 *
 *     http://www.apache.org/licenses/LICENSE-2.0
 *
 * Unless required by applicable law or agreed to in writing, software
 * distributed under the License is distributed on an "AS IS" BASIS,
 * WITHOUT WARRANTIES OR CONDITIONS OF ANY KIND, either express or implied.
 * See the License for the specific language governing permissions and
 * limitations under the License.
 */
package org.apache.beam.runners.flink.examples.streaming;

import org.apache.beam.runners.flink.FlinkRunner;
import org.apache.beam.runners.flink.translation.wrappers.streaming.io.UnboundedSocketSource;
import org.apache.beam.sdk.Pipeline;
import org.apache.beam.sdk.io.Read;
import org.apache.beam.sdk.io.TextIO;
import org.apache.beam.sdk.options.PipelineOptionsFactory;
import org.apache.beam.sdk.transforms.OldDoFn;
import org.apache.beam.sdk.transforms.ParDo;
import org.apache.beam.sdk.transforms.join.CoGbkResult;
import org.apache.beam.sdk.transforms.join.CoGroupByKey;
import org.apache.beam.sdk.transforms.join.KeyedPCollectionTuple;
import org.apache.beam.sdk.transforms.windowing.AfterWatermark;
import org.apache.beam.sdk.transforms.windowing.FixedWindows;
import org.apache.beam.sdk.transforms.windowing.Window;
import org.apache.beam.sdk.transforms.windowing.WindowFn;
import org.apache.beam.sdk.values.KV;
import org.apache.beam.sdk.values.PCollection;
import org.apache.beam.sdk.values.TupleTag;

import org.joda.time.Duration;

/**
 * To run the example, first open two sockets on two terminals by executing the commands:
 * <li>
 *     <li>
 *         <code>nc -lk 9999</code>, and
 *     </li>
 *     <li>
 *         <code>nc -lk 9998</code>
 *     </li>
 * </li>
 * and then launch the example. Now whatever you type in the terminal is going to be
 * the input to the program.
 * */
public class JoinExamples {

  static PCollection<String> joinEvents(PCollection<String> streamA,
                      PCollection<String> streamB) throws Exception {

    final TupleTag<String> firstInfoTag = new TupleTag<>();
    final TupleTag<String> secondInfoTag = new TupleTag<>();

    // transform both input collections to tuple collections, where the keys are country
    // codes in both cases.
    PCollection<KV<String, String>> firstInfo = streamA.apply(
        ParDo.of(new ExtractEventDataFn()));
    PCollection<KV<String, String>> secondInfo = streamB.apply(
        ParDo.of(new ExtractEventDataFn()));

    // country code 'key' -> CGBKR (<event info>, <country name>)
    PCollection<KV<String, CoGbkResult>> kvpCollection = KeyedPCollectionTuple
        .of(firstInfoTag, firstInfo)
        .and(secondInfoTag, secondInfo)
        .apply(CoGroupByKey.<String>create());

    // Process the CoGbkResult elements generated by the CoGroupByKey transform.
    // country code 'key' -> string of <event info>, <country name>
    PCollection<KV<String, String>> finalResultCollection =
        kvpCollection.apply("Process", ParDo.of(
            new OldDoFn<KV<String, CoGbkResult>, KV<String, String>>() {
              private static final long serialVersionUID = 0;

              @Override
              public void processElement(ProcessContext c) {
                KV<String, CoGbkResult> e = c.element();
                String key = e.getKey();

                String defaultA = "NO_VALUE";

                // the following getOnly is a bit tricky because it expects to have
                // EXACTLY ONE value in the corresponding stream and for the corresponding key.

                String lineA = e.getValue().getOnly(firstInfoTag, defaultA);
                for (String lineB : c.element().getValue().getAll(secondInfoTag)) {
                  // Generate a string that combines information from both collection values
                  c.output(KV.of(key, "Value A: " + lineA + " - Value B: " + lineB));
                }
              }
            }));

    return finalResultCollection
        .apply("Format", ParDo.of(new OldDoFn<KV<String, String>, String>() {
          private static final long serialVersionUID = 0;

          @Override
          public void processElement(ProcessContext c) {
            String result = c.element().getKey() + " -> " + c.element().getValue();
            System.out.println(result);
            c.output(result);
          }
        }));
  }

  static class ExtractEventDataFn extends OldDoFn<String, KV<String, String>> {
    private static final long serialVersionUID = 0;

    @Override
    public void processElement(ProcessContext c) {
      String line = c.element().toLowerCase();
      String key = line.split("\\s")[0];
      c.output(KV.of(key, line));
    }
  }

  private interface Options extends WindowedWordCount.StreamingWordCountOptions {

  }

  public static void main(String[] args) throws Exception {
    Options options = PipelineOptionsFactory.fromArgs(args).withValidation().as(Options.class);
    options.setStreaming(true);
    options.setCheckpointingInterval(1000L);
    options.setNumberOfExecutionRetries(5);
    options.setExecutionRetryDelay(3000L);
    options.setRunner(FlinkRunner.class);
<<<<<<< HEAD

    PTransform<? super PBegin, PCollection<String>> readSourceA =
        Read.from(new UnboundedSocketSource<>("localhost", 9999, '\n', 3)).named("FirstStream");
    PTransform<? super PBegin, PCollection<String>> readSourceB =
        Read.from(new UnboundedSocketSource<>("localhost", 9998, '\n', 3)).named("SecondStream");
=======
>>>>>>> c584b37b

    WindowFn<Object, ?> windowFn = FixedWindows.of(Duration.standardSeconds(options.getWindowSize()));

    Pipeline p = Pipeline.create(options);

    // the following two 'applys' create multiple inputs to our pipeline, one for each
    // of our two input sources.
    PCollection<String> streamA = p
        .apply("FirstStream", Read.from(new UnboundedSocketSource<>("localhost", 9999, '\n', 3)))
        .apply(Window.<String>into(windowFn)
            .triggering(AfterWatermark.pastEndOfWindow()).withAllowedLateness(Duration.ZERO)
            .discardingFiredPanes());
    PCollection<String> streamB = p
        .apply("SecondStream", Read.from(new UnboundedSocketSource<>("localhost", 9998, '\n', 3)))
        .apply(Window.<String>into(windowFn)
            .triggering(AfterWatermark.pastEndOfWindow()).withAllowedLateness(Duration.ZERO)
            .discardingFiredPanes());

    PCollection<String> formattedResults = joinEvents(streamA, streamB);
    formattedResults.apply(TextIO.Write.to("./outputJoin.txt"));
    p.run();
  }

}<|MERGE_RESOLUTION|>--- conflicted
+++ resolved
@@ -132,14 +132,6 @@
     options.setNumberOfExecutionRetries(5);
     options.setExecutionRetryDelay(3000L);
     options.setRunner(FlinkRunner.class);
-<<<<<<< HEAD
-
-    PTransform<? super PBegin, PCollection<String>> readSourceA =
-        Read.from(new UnboundedSocketSource<>("localhost", 9999, '\n', 3)).named("FirstStream");
-    PTransform<? super PBegin, PCollection<String>> readSourceB =
-        Read.from(new UnboundedSocketSource<>("localhost", 9998, '\n', 3)).named("SecondStream");
-=======
->>>>>>> c584b37b
 
     WindowFn<Object, ?> windowFn = FixedWindows.of(Duration.standardSeconds(options.getWindowSize()));
 
