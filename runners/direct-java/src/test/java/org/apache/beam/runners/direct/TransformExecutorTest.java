--- conflicted
+++ resolved
@@ -27,10 +27,7 @@
 import static org.junit.Assert.assertThat;
 import static org.mockito.Mockito.when;
 
-<<<<<<< HEAD
-=======
 import org.apache.beam.runners.direct.CommittedResult.OutputType;
->>>>>>> c584b37b
 import org.apache.beam.runners.direct.DirectRunner.CommittedBundle;
 import org.apache.beam.sdk.coders.ByteArrayCoder;
 import org.apache.beam.sdk.testing.TestPipeline;
@@ -497,10 +494,7 @@
 
   private static class RegisteringCompletionCallback implements CompletionCallback {
     private TransformResult handledResult = null;
-<<<<<<< HEAD
-=======
     private boolean handledEmpty = false;
->>>>>>> c584b37b
     private Throwable handledThrowable = null;
     private final CountDownLatch onMethod;
 
