--- conflicted
+++ resolved
@@ -3,11 +3,7 @@
 
 import * as worker from '../src/apache_beam/worker/worker';
 import * as operators from '../src/apache_beam/worker/operators';
-<<<<<<< HEAD
-import { BoundedWindow, Instant, PaneInfo, WindowedValue } from '../src/apache_beam/base';
-=======
 import { BoundedWindow, Instant, PaneInfo, WindowedValue } from "../src/apache_beam/values";
->>>>>>> 238113b2
 
 const assert = require('assert');
 
